--- conflicted
+++ resolved
@@ -28,23 +28,9 @@
 
 If you do not have Snowflake CLI installed, Steps #2 and #3 below can be replicated manually with the [VS Code Snowflake extension](https://docs.snowflake.com/en/user-guide/vscode-ext) or Snowsight. Please note that parameters passed (with flag `-D`) will be need to be hard-coded in the `.sql` files directly. If using Snowsight, you may use the files upload wizard to upload files. Please pay close attention to maintain the directory structure referenced in `setup_sis/app_setup.sql`.
 
-<<<<<<< HEAD
 1. Configure Snowflake CLI
 
 Follow [instructions](https://docs.snowflake.com/en/developer-guide/snowflake-cli-v2/connecting/specify-credentials) for your preferred connection method to connect Snowflake CLI to your Snowflake account. Please [test](https://docs.snowflake.com/en/developer-guide/snowflake-cli-v2/connecting/manage-connections#label-snowcli-connection-test) your connection. Depending on your connection configuration, you may need to continue passing credentials for subsequent Snowflake CLI commands.
-=======
-B. To find the `SNOWFLAKE_HOST` for your
-account, [follow these instructions](https://docs.snowflake.com/en/user-guide/organizations-connect#connecting-with-a-url). The easiest way to find your account URL is to click the `Copy account URL` button from the Account panel in Snowsight: 
-
-![CleanShot 2024-10-09 at 14 25 13](https://github.com/user-attachments/assets/b1715c57-9571-4c65-92fb-e5d43afa871b)
-
-However, if you have trouble authenticating with this URL, you can try building the URL manually:
-* Currently we recommend you to look under the `Account locator (legacy)` method of connection for better compatibility on API.
-* It typically follows format of: `<accountlocator>.<region>.<cloud>.snowflakecomputing.com`. Ensure that you omit
-  the `https://` prefix.
-* `SNOWFLAKE_HOST` is required if you are using the Streamlit app, but may not be required for the CLI tool depending on
-  your Snowflake deployment. We would recommend setting it regardless.
->>>>>>> b1c4ce7e
 
 2. Deploy app in Streamlit in Snowflake
 
@@ -100,11 +86,13 @@
 SELECT CURRENT_ACCOUNT_LOCATOR();
 ```
 
-To find the `SNOWFLAKE_HOST` for your
-account, [follow these instructions](https://docs.snowflake.com/en/user-guide/organizations-connect#connecting-with-a-url).
-
-* Currently we recommend you to look under the `Account locator (legacy)` method of connection for better compatibility
-  on API.
+B. To find the `SNOWFLAKE_HOST` for your
+account, [follow these instructions](https://docs.snowflake.com/en/user-guide/organizations-connect#connecting-with-a-url). The easiest way to find your account URL is to click the `Copy account URL` button from the Account panel in Snowsight: 
+
+![CleanShot 2024-10-09 at 14 25 13](https://github.com/user-attachments/assets/b1715c57-9571-4c65-92fb-e5d43afa871b)
+
+However, if you have trouble authenticating with this URL, you can try building the URL manually:
+* Currently we recommend you to look under the `Account locator (legacy)` method of connection for better compatibility on API.
 * It typically follows format of: `<accountlocator>.<region>.<cloud>.snowflakecomputing.com`. Ensure that you omit
   the `https://` prefix.
 
