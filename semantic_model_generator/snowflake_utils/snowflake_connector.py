import concurrent.futures
from collections import defaultdict
from contextlib import contextmanager
from typing import Any, Dict, Generator, List, Optional, Tuple, TypeVar

import pandas as pd
from loguru import logger
from snowflake.connector import DictCursor
from snowflake.connector.connection import SnowflakeConnection
from snowflake.connector.errors import ProgrammingError

from semantic_model_generator.data_processing.data_types import Column, Table
from semantic_model_generator.snowflake_utils import env_vars
from semantic_model_generator.snowflake_utils.utils import snowflake_connection

ConnectionType = TypeVar("ConnectionType")
# This is the raw column name from snowflake information schema or desc table
_COMMENT_COL = "COMMENT"
_COLUMN_NAME_COL = "COLUMN_NAME"
_DATATYPE_COL = "DATA_TYPE"
_TABLE_SCHEMA_COL = "TABLE_SCHEMA"
_TABLE_NAME_COL = "TABLE_NAME"
# Below are the renamed column names when we fetch into dataframe, to differentiate between table/column comments
_COLUMN_COMMENT_ALIAS = "COLUMN_COMMENT"
_TABLE_COMMENT_COL = "TABLE_COMMENT"

# https://docs.snowflake.com/en/sql-reference/data-types-datetime
TIME_MEASURE_DATATYPES = [
    "DATE",
    "DATETIME",
    "TIMESTAMP_LTZ",
    "TIMESTAMP_NTZ",
    "TIMESTAMP_TZ",
    "TIMESTAMP",
    "TIME",
]
# https://docs.snowflake.com/en/sql-reference/data-types-text
DIMENSION_DATATYPES = [
    "VARCHAR",
    "CHAR",
    "CHARACTER",
    "NCHAR",
    "STRING",
    "TEXT",
    "NVARCHAR",
    "NVARCHAR2",
    "CHAR VARYING",
    "NCHAR VARYING",
    "BINARY",
    "VARBINARY",
]
# https://docs.snowflake.com/en/sql-reference/data-types-numeric
MEASURE_DATATYPES = [
    "NUMBER",
    "DECIMAL",
    "DEC",
    "NUMERIC",
    "INT",
    "INTEGER",
    "BIGINT",
    "SMALLINT",
    "TINYINT",
    "BYTEINT",
    "FLOAT",
    "FLOAT4",
    "FLOAT8",
    "DOUBLE",
    "DOUBLE PRECISION",
    "REAL",
]
OBJECT_DATATYPES = ["VARIANT", "ARRAY", "OBJECT", "GEOGRAPHY"]


_QUERY_TAG = "SEMANTIC_MODEL_GENERATOR"


def _get_table_comment(
    conn: SnowflakeConnection, table_name: str, columns_df: pd.DataFrame
) -> Tuple[str, bool]:
    """
    Returns:
        Tuple[str, bool]: column comment, is_auto_generated
    """
    if columns_df[_TABLE_COMMENT_COL].iloc[0]:
        return columns_df[_TABLE_COMMENT_COL].iloc[0], False
    else:
        # auto-generate table comment if it is not provided.
        try:
            tbl_ddl = (
                conn.cursor()  # type: ignore[union-attr]
                .execute(f"select get_ddl('table', '{table_name}');")
                .fetchall()[0][0]
            )
            comment_prompt = f"Here is a table with below DDL: {tbl_ddl} \nPlease provide a description for the table. Only return the description without any other text."
            complete_sql = (
                f"select SNOWFLAKE.CORTEX.COMPLETE('llama3-8b', '{comment_prompt}')"
            )
            cmt = conn.cursor().execute(complete_sql).fetchall()[0][0]  # type: ignore[union-attr]
            return cmt, True
        except Exception as e:
            logger.warning(f"Unable to auto generate table comment: {e}")
            return "", False


def _get_column_comment(
    conn: SnowflakeConnection, column_row: pd.Series, column_values: Optional[List[str]]
) -> Tuple[str, bool]:
    """
    Returns:
        Tuple[str, bool]: column comment, is_auto_generated
    """
    if column_row[_COLUMN_COMMENT_ALIAS]:
        return column_row[_COLUMN_COMMENT_ALIAS], False
    else:
        # auto-generate column comment if it is not provided.
        try:
            comment_prompt = f"""Here is column from table {column_row['TABLE_NAME']}:
name: {column_row['COLUMN_NAME']};
type: {column_row['DATA_TYPE']};
values: {';'.join(column_values) if column_values else ""};
Please provide a description for the column. Only return the description without any other text."""
            complete_sql = (
                f"select SNOWFLAKE.CORTEX.COMPLETE('llama3-8b', '{comment_prompt}')"
            )
            cmt = conn.cursor().execute(complete_sql).fetchall()[0][0]  # type: ignore[union-attr]
            return cmt, True
        except Exception as e:
            logger.warning(f"Unable to auto generate column comment: {e}")
            return "", False


def get_table_representation(
    conn: SnowflakeConnection,
    schema_name: str,
    table_name: str,
    table_index: int,
    ndv_per_column: int,
    columns_df: pd.DataFrame,
    max_workers: int,
) -> Table:
    table_comment, is_auto_generated = _get_table_comment(conn, table_name, columns_df)

    def _get_ndv_per_column(column_row: pd.Series, ndv_per_column: int) -> int:
        data_type = column_row[_DATATYPE_COL]
        data_type = data_type.split("(")[0].strip().upper()
        if data_type in DIMENSION_DATATYPES:
            # For dimension columns, we will by default fetch at least 25 distinct values
            # As we index all dimensional column sample values by default.
            return max(25, ndv_per_column)
        if data_type in TIME_MEASURE_DATATYPES:
            return max(3, ndv_per_column)
        if data_type in MEASURE_DATATYPES:
            return max(3, ndv_per_column)
        return ndv_per_column

    def _get_ndv_per_column(column_row: pd.Series, ndv_per_column: int) -> int:
        data_type = column_row[_DATATYPE_COL]
        data_type = data_type.split("(")[0].strip().upper()
        if data_type in DIMENSION_DATATYPES:
            # For dimension columns, we will by default fetch at least 25 distinct values
            # As we index all dimensional column sample values by default.
            return max(25, ndv_per_column)
        if data_type in TIME_MEASURE_DATATYPES:
            return max(3, ndv_per_column)
        if data_type in MEASURE_DATATYPES:
            return max(3, ndv_per_column)
        return ndv_per_column

    def _get_col(col_index: int, column_row: pd.Series) -> Column:
        return _get_column_representation(
            conn=conn,
            schema_name=schema_name,
            table_name=table_name,
            column_row=column_row,
            column_index=col_index,
<<<<<<< HEAD
=======
            column_datatype=column_row[_DATATYPE_COL],
>>>>>>> 10ae22f7
            ndv=_get_ndv_per_column(column_row, ndv_per_column),
        )

    with concurrent.futures.ThreadPoolExecutor(max_workers=max_workers) as executor:
        future_to_col_index = {
            executor.submit(_get_col, col_index, column_row): col_index
            for col_index, (_, column_row) in enumerate(columns_df.iterrows())
        }
        index_and_column = []
        for future in concurrent.futures.as_completed(future_to_col_index):
            col_index = future_to_col_index[future]
            column = future.result()
            index_and_column.append((col_index, column))
        columns = [c for _, c in sorted(index_and_column, key=lambda x: x[0])]

    return Table(
        id_=table_index,
        name=table_name,
        comment=table_comment,
        columns=columns,
        is_auto_generated_comment=is_auto_generated,
    )


def _get_column_representation(
    conn: SnowflakeConnection,
    schema_name: str,
    table_name: str,
    column_row: pd.Series,
    column_index: int,
    ndv: int,
) -> Column:
    column_name = column_row[_COLUMN_NAME_COL]
    column_datatype = column_row[_DATATYPE_COL]
    column_values = None
    if ndv > 0:
        # Pull sample values.
        try:
            cursor = conn.cursor(DictCursor)
            assert cursor is not None, "Cursor is unexpectedly None"
            cursor_execute = cursor.execute(
                f'select distinct "{column_name}" from "{schema_name}"."{table_name}" limit {ndv}'
            )
            assert cursor_execute is not None, "cursor_execute should not be none "
            res = cursor_execute.fetchall()
            # Cast all values to string to ensure the list is json serializable.
            # A better solution would be to identify the possible types that are not
            # json serializable (e.g. datetime objects) and apply the appropriate casting
            # in just those cases.
            if len(res) > 0:
                if isinstance(res[0], dict):
                    col_key = [k for k in res[0].keys()][0]
                    column_values = [str(r[col_key]) for r in res]
                else:
                    raise ValueError(
                        f"Expected the first item of res to be a dict. Instead passed {res}"
                    )
        except Exception as e:
            logger.error(f"unable to get values: {e}")

    column_comment, is_auto_generated = _get_column_comment(
        conn, column_row, column_values
    )

    column = Column(
        id_=column_index,
        column_name=column_name,
        comment=column_comment,
        column_type=column_datatype,
        values=column_values,
        is_auto_generated_comment=is_auto_generated,
    )
    return column


def _fetch_valid_tables_and_views(conn: SnowflakeConnection) -> pd.DataFrame:
    def _get_df(query: str) -> pd.DataFrame:
        cursor = conn.cursor().execute(query)
        assert cursor is not None, "cursor should not be none here."

        df = pd.DataFrame(
            cursor.fetchall(), columns=[c.name for c in cursor.description]
        )
        return df[["name", "schema_name", "comment"]].rename(
            columns=dict(
                name=_TABLE_NAME_COL,
                schema_name=_TABLE_SCHEMA_COL,
                comment=_TABLE_COMMENT_COL,
            )
        )

    tables = _get_df("show tables in database")
    views = _get_df("show views in database")
    return pd.concat([tables, views], axis=0)


def get_valid_schemas_tables_columns_df(
    conn: SnowflakeConnection,
    table_schema: Optional[str] = None,
    table_names: Optional[List[str]] = None,
) -> pd.DataFrame:
    if table_names and not table_schema:
        logger.warning(
            "Provided table_name without table_schema, cannot filter to fetch the specific table"
        )

    where_clause = ""
    if table_schema:
        where_clause += f" where t.table_schema ilike '{table_schema}' "
        if table_names:
            table_names_str = ", ".join([f"'{t.lower()}'" for t in table_names])
            where_clause += f"AND LOWER(t.table_name) in ({table_names_str}) "
    query = f"""select t.{_TABLE_SCHEMA_COL}, t.{_TABLE_NAME_COL}, c.{_COLUMN_NAME_COL}, c.{_DATATYPE_COL}, c.{_COMMENT_COL} as {_COLUMN_COMMENT_ALIAS}
from information_schema.tables as t
join information_schema.columns as c on t.table_schema = c.table_schema and t.table_name = c.table_name{where_clause}
order by 1, 2, c.ordinal_position"""
    cursor_execute = conn.cursor().execute(query)
    assert cursor_execute, "cursor_execute should not be None here"
    schemas_tables_columns_df = cursor_execute.fetch_pandas_all()

    valid_tables_and_views_df = _fetch_valid_tables_and_views(conn=conn)

    valid_schemas_tables_columns_df = valid_tables_and_views_df.merge(
        schemas_tables_columns_df, how="inner", on=(_TABLE_SCHEMA_COL, _TABLE_NAME_COL)
    )
    return valid_schemas_tables_columns_df


class SnowflakeConnector:
    def __init__(
        self,
        account_name: str,
        max_workers: int = 1,
    ):
        self.account_name: str = account_name
        self._max_workers = max_workers

    # Required env vars below
    def _get_role(self) -> str:
        role = env_vars.SNOWFLAKE_ROLE
        if not role:
            raise ValueError(
                "You need to set an env var for the snowflake role. export SNOWFLAKE_ROLE=<your-snowflake-role>"
            )
        return role

    def _get_user(self) -> str:
        user = env_vars.SNOWFLAKE_USER
        if not user:
            raise ValueError(
                "You need to set an env var for the snowflake user. export SNOWFLAKE_USER=<your-snowflake-user>"
            )
        return user

    def _get_password(self) -> str:
        password = env_vars.SNOWFLAKE_PASSWORD
        if not password:
            raise ValueError(
                "You need to set an env var for the snowflake password. export SNOWFLAKE_PASSWORD=<your-snowflake-password>"
            )
        return password

    def _get_warehouse(self) -> str:
        warehouse = env_vars.SNOWFLAKE_WAREHOUSE
        if not warehouse:
            raise ValueError(
                "You need to set an env var for the snowflake warehouse. export SNOWFLAKE_WAREHOUSE=<your-snowflake-warehouse-name>"
            )
        return warehouse

    def _get_host(self) -> Optional[str]:
        host = env_vars.SNOWFLAKE_HOST
        if not host:
            logger.info(
                "No host set. Attempting to connect without. To set export SNOWFLAKE_HOST=<snowflake-host-name>"
            )
        return host

    @contextmanager
    def connect(
        self, db_name: str, schema_name: Optional[str] = None
    ) -> Generator[SnowflakeConnection, None, None]:
        """Opens a connection to the database and optional schema.

        This function is a context manager for a connection that can be used to execute queries.
        Example usage:

        with connector.connect(db_name="my_db", schema_name="my_schema") as conn:
            connector.execute(conn=conn, query="select * from table")

        Args:
            db_name: The name of the database to connect to.
            schema_name: The name of the schema to connect to. Primarily needed for Snowflake databases.
        """
        conn = None
        try:
            conn = self._open_connection(db_name, schema_name=schema_name)
            yield conn
        finally:
            if conn is not None:
                self._close_connection(connection=conn)

    def _open_connection(
        self, db_name: str, schema_name: Optional[str] = None
    ) -> SnowflakeConnection:
        connection = snowflake_connection(
            user=self._get_user(),
            password=self._get_password(),
            account=str(self.account_name),
            role=self._get_role(),
            warehouse=self._get_warehouse(),
            host=self._get_host(),
        )
        if db_name:
            try:
                connection.cursor().execute(f"USE DATABASE {db_name}")
            except Exception as e:
                raise ValueError(
                    f"Could not connect to database {db_name}. Does the database exist in {self.account_name}?"
                ) from e
        if schema_name:
            try:
                connection.cursor().execute(f"USE SCHEMA {schema_name}")
            except Exception as e:
                raise ValueError(
                    f"Could not connect to schema {schema_name}. Does the schema exist in the {db_name} database?"
                ) from e
        if _QUERY_TAG:
            connection.cursor().execute(f"ALTER SESSION SET QUERY_TAG = '{_QUERY_TAG}'")
        connection.cursor().execute(
            f"ALTER SESSION SET STATEMENT_TIMEOUT_IN_SECONDS = {env_vars.DEFAULT_SESSION_TIMEOUT_SEC}"
        )
        return connection

    def _close_connection(self, connection: SnowflakeConnection) -> None:
        connection.close()

    def execute(
        self,
        connection: SnowflakeConnection,
        query: str,
    ) -> Dict[str, List[Any]]:
        try:
            if connection.warehouse is None:
                warehouse = self._get_warehouse()
                logger.debug(
                    f"There is no Warehouse assigned to Connection, setting it to config default ({warehouse})"
                )
                # TODO(jhilgart): Do we need to replace - with _?
                # Snowflake docs suggest we need identifiers with _, https://docs.snowflake.com/en/sql-reference/identifiers-syntax,
                # but unclear if we need this here.
                connection.cursor().execute(
                    f'use warehouse {warehouse.replace("-", "_")}'
                )
            cursor = connection.cursor(DictCursor)
            logger.info(f"Executing query = {query}")
            cursor_execute = cursor.execute(query)
            # assert below for MyPy. Should always be true.
            assert cursor_execute, "cursor_execute should not be None here"
            result = cursor_execute.fetchall()
        except ProgrammingError as e:
            raise ValueError(f"Query Error: {e}")

        out_dict = defaultdict(list)
        for row in result:
            if isinstance(row, dict):
                for k, v in row.items():
                    out_dict[k].append(v)
            else:
                raise ValueError(
                    f"Expected a dict for row object. Instead passed {row}"
                )
        return out_dict<|MERGE_RESOLUTION|>--- conflicted
+++ resolved
@@ -173,10 +173,6 @@
             table_name=table_name,
             column_row=column_row,
             column_index=col_index,
-<<<<<<< HEAD
-=======
-            column_datatype=column_row[_DATATYPE_COL],
->>>>>>> 10ae22f7
             ndv=_get_ndv_per_column(column_row, ndv_per_column),
         )
 
