--- conflicted
+++ resolved
@@ -1,20 +1,18 @@
-<<<<<<< HEAD
+from loguru import logger
 import copy
+from semantic_model_generator.data_processing.proto_utils import yaml_to_semantic_model
+from semantic_model_generator.data_processing.proto_utils import proto_to_yaml
 
-from semantic_model_generator.data_processing.proto_utils import (
-    proto_to_yaml,
-    yaml_to_semantic_model,
-)
-
-_MODEL_CONTEXT_LENGTH_TOKENS = 6500  # We use 6k, with 1.2k for prompt, so that we can reserve 500 for response tokens (average is about 300).
+_MODEL_CONTEXT_LENGTH_TOKENS = 6000  # We use 6k, with 1.2k for prompt, so that we can reserve ~1k for response tokens.
 _MODEL_CONTEXT_INSTR_TOKEN = 20  # buffer for instr tokens
 
 
-def validate_context_length(yaml_str: str, remove_vqr: bool = True) -> None:
+def validate_context_length(yaml_str: str, throw_error: bool = True, remove_vqr: bool = True) -> None:
     """
     Validate the token limit for the model with space for the prompt.
 
     yaml_str: The yaml semantic model
+    throw_error: Should this function throw an error or just a warning.
     remove_vqr: Whether to remove the VQR from total token count. As these are indexed separately, default to True.
     """
     # Convert back to a model to remove sections that don't count against token limit (i.e. VQR).
@@ -23,26 +21,10 @@
         model = yaml_to_semantic_model(yaml_str_copy)
         model.ClearField("verified_queries")
         yaml_str_copy = proto_to_yaml(model)
-
-=======
-from loguru import logger
-
-_MODEL_CONTEXT_LENGTH_TOKENS = 6000  # We use 6k, with 1.2k for prompt, so that we can reserve ~1k for response tokens.
-_MODEL_CONTEXT_INSTR_TOKEN = 20  # buffer for instr tokens
-
-
-def validate_context_length(yaml_str: str, throw_error: bool = True) -> None:
->>>>>>> 75f50523
     # Pass in the str version of the semantic context yaml.
     # This isn't exactly how many tokens the model will be, but should roughly be correct.
     TOTAL_TOKENS_LIMIT = _MODEL_CONTEXT_LENGTH_TOKENS + _MODEL_CONTEXT_INSTR_TOKEN
     CHARS_PER_TOKEN = 4  # as per https://help.openai.com/en/articles/4936856-what-are-tokens-and-how-to-count-them
-<<<<<<< HEAD
-    if len(yaml_str_copy) // CHARS_PER_TOKEN > TOTAL_TOKENS_LIMIT:
-        raise ValueError(
-            f"Your semantic model is too large. Passed size is {len(yaml_str_copy)} characters. We need you to remove {((len(yaml_str_copy) // CHARS_PER_TOKEN)-TOTAL_TOKENS_LIMIT ) *CHARS_PER_TOKEN } characters in your semantic model. Please check: \n (1) If you have long descriptions that can be truncated. \n (2) If you can remove some columns that are not used within your tables. \n (3) If you have extra tables you do not need. \n (4) If you can remove sample values."
-        )
-=======
     if len(yaml_str) // CHARS_PER_TOKEN > TOTAL_TOKENS_LIMIT:
         if throw_error:
             raise ValueError(
@@ -51,5 +33,4 @@
         else:
             logger.warning(
                 f"WARNING 🚨: The Semantic model is too large. \n Passed size is {len(yaml_str)} characters. We need you to remove {((len(yaml_str) // CHARS_PER_TOKEN)-TOTAL_TOKENS_LIMIT ) *CHARS_PER_TOKEN } characters in your semantic model. Please check: \n (1) If you have long descriptions that can be truncated. \n (2) If you can remove some columns that are not used within your tables. \n (3) If you have extra tables you do not need. \n (4) If you can remove sample values. \n Once you've finished updating, please validate your semantic model."
-            )
->>>>>>> 75f50523
+            )